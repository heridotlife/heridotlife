--- conflicted
+++ resolved
@@ -18,30 +18,23 @@
 ### 🔧 Tech Stack
 
 **Frontend:**
+
 - ⚛️ React / Next.js
 - 🌟 Astro
 - 📝 TypeScript
 - 🎨 Tailwind CSS
 - 📱 React Native
 
-<<<<<<< HEAD
-- ⚡️ **Astro 5** - The web framework for building content-driven websites
-- ✨ **TypeScript 5.9** - Type-safe development
-- 🎨 **Tailwind CSS** - Modern styling with dark mode
-- 🗄️ **Cloudflare D1** - Serverless SQLite database at the edge
-- ☁️ **Cloudflare Workers** - Global edge deployment with static assets
-- 🔒 **JWT Authentication** - Secure session-based auth
-- ⚛️ **React 19** - Interactive UI components
-=======
 **Backend:**
+
 - 🟢 Node.js
 - 🐍 Python
 - 🦀 Rust
 - ☁️ Serverless (Cloudflare Workers)
 - 🗄️ Databases (PostgreSQL, SQLite, D1)
->>>>>>> 0de2407f
 
 **Cloud & DevOps:**
+
 - ☁️ Cloudflare
 - 🐳 Docker
 - 🔄 CI/CD (GitHub Actions)
@@ -79,248 +72,9 @@
 
 ## 💻 Current Focus
 
-<<<<<<< HEAD
-```bash
-# Login to Cloudflare
-pnpm wrangler login
-
-# Create D1 database (if not exists)
-pnpm wrangler d1 create heridotlife
-
-# Copy the database_id from output and update wrangler.json
-```
-
-Update `wrangler.json`:
-
-```json
-{
-  "d1_databases": [
-    {
-      "binding": "D1_db",
-      "database_name": "heridotlife",
-      "database_id": "your-database-id-here"
-    }
-  ]
-}
-```
-
-### 3. Create Database Tables
-
-```bash
-# Run schema migration
-pnpm wrangler d1 execute heridotlife --remote --file=schema.sql
-
-# (Optional) Import sample data
-pnpm wrangler d1 execute heridotlife --remote --file=migrate_data.sql
-```
-
-### 4. Configure Environment Variables
-
-Create `.env`:
-
-```bash
-AUTH_SECRET=your-random-secret-at-least-32-characters
-ADMIN_PASSWORD=your-secure-password
-```
-
-**Generate AUTH_SECRET**: `openssl rand -base64 32`
-
-### 5. Run Development Server
-
-**Option 1: Regular Astro dev (for quick iteration)**
-
-```bash
-pnpm dev
-```
-
-Open [http://localhost:4321](http://localhost:4321)
-
-**Option 2: With Wrangler dev (for testing with D1/KV bindings)**
-
-```bash
-pnpm dev:wrangler
-```
-
-Open [http://localhost:8788](http://localhost:8788)
-
-This uses Wrangler to proxy the built app with D1 bindings. Any code changes require rebuilding.
-
-> **Note**: For active development with live reload, use `pnpm dev`. For testing with actual D1/KV bindings, use `pnpm dev:wrangler`.
-
-### 6. Access Admin Dashboard
-
-Navigate to [http://localhost:4321/admin](http://localhost:4321/admin) and login with your `ADMIN_PASSWORD`.
-
-## Public Category Pages
-
-The URL shortener now includes public category pages that allow visitors to browse links by category without authentication.
-
-### Available Routes
-
-- **All Categories**: `/categories` - Lists all categories that have active links
-- **Category Links**: `/{category-name}` - Shows all links in a specific category (e.g., `/general`, `/social`)
-
-### Features
-
-- 🏷️ Browse links organized by category
-- 📊 View click counts for each link
-- 🔗 Direct access to short URLs
-- 🌙 Dark mode support
-- 📱 Fully responsive design
-- 👁️ Only shows active (non-expired) links
-
-### Example Usage
-
-If you have a category named "General":
-
-1. Users can visit `/categories` to see all available categories
-2. Click on "General" to navigate to `/general`
-3. See all short URLs tagged with the "General" category
-4. Each link displays:
-   - Title (if provided)
-   - Short URL (e.g., `heri.life/gh`)
-   - Original URL destination
-   - Number of clicks
-   - Creation date
-
-### How It Works
-
-The system intelligently distinguishes between category pages and short URL redirects:
-
-1. When a user visits `/{slug}`, the system first checks if it matches a category name
-2. If it's a category, it displays the category page with all links
-3. If not, it checks if it's a short URL and redirects accordingly
-4. This means categories take precedence over short URLs with the same name
-
-**Best Practice**: Avoid creating short URLs with the same slug as your category names to prevent conflicts.
-
-### Reserved Paths
-
-The following paths are reserved and cannot be used as short URL slugs:
-
-- `/admin`, `/api`, `/c`, `/categories`, `/category`, `/urls`
-
-These are automatically blocked when creating new short URLs.
-
-## Database Schema
-
-Cloudflare D1 (SQLite) with these tables:
-
-- **ShortUrl** - URL mappings with click tracking
-- **Category** - URL categories
-- **ShortUrlCategory** - Many-to-many relationship
-- **User** - Future user management
-- **Session** - Session storage
-- **Account** - OAuth accounts
-
-See `schema.sql` for complete structure.
-
-## Admin Dashboard Usage
-
-### Authentication
-
-- **Login**: Navigate to `/admin` - you'll be redirected to `/admin/login`
-- **Password**: Uses the `ADMIN_PASSWORD` from your `.env` file
-- **Session**: JWT-based session stored in HTTP-only cookies (7-day expiration)
-- **Logout**: Click the logout button in the dashboard header
-
-### Managing URLs
-
-#### Create a new short URL
-
-1. Go to **Short URLs** page
-2. Click **Add New URL**
-3. Fill in the form:
-   - **Short URL Slug**: The unique identifier (e.g., `my-link` → `heri.life/my-link`)
-   - **Original URL**: The destination URL (must be absolute with `https://`)
-   - **Title**: Optional descriptive title
-   - **Categories**: Select one or more categories (optional)
-   - **Expires At**: Optional expiration date/time
-   - **Active**: Toggle to enable/disable the URL
-4. Click **Create URL**
-
-#### Edit a URL
-
-1. Click the **Edit** icon (pencil) on any URL in the table
-2. Modify the fields as needed
-3. Click **Update URL**
-
-#### Toggle URL status
-
-Click the **Power** icon to quickly activate/deactivate a URL without editing.
-
-#### Delete a URL
-
-Click the **Trash** icon and confirm deletion. This action cannot be undone.
-
-### Managing Categories
-
-1. Go to **Categories** page
-2. Type a category name and click **Add Category**
-3. View statistics for each category:
-   - Number of URLs in the category
-   - Total clicks across all URLs in the category
-
-### Dashboard Overview
-
-The main dashboard shows:
-
-- **Total URLs**: All short URLs created
-- **Total Clicks**: Aggregate click count across all URLs
-- **Active URLs**: Currently active short URLs
-- **Expired URLs**: URLs that have passed their expiration date
-- **Recent Activity**: Last 10 clicked URLs with timestamp
-
-## Deployment
-
-See [DEPLOYMENT.md](./DEPLOYMENT.md) for complete deployment instructions.
-
-### Quick Deploy to Cloudflare Workers
-
-```bash
-# Build the project
-pnpm build
-
-# Deploy (via Git - recommended)
-git add .
-git commit -m "Deploy to Cloudflare"
-git push
-
-# Or deploy manually
-pnpm deploy
-```
-
-**Post-deployment setup:**
-
-1. Bindings (D1, KV) are configured in `wrangler.json` and automatically applied
-2. Add environment variables in Cloudflare Dashboard: `AUTH_SECRET`, `ADMIN_PASSWORD`
-3. Redeploy if needed
-
-## Development Commands
-
-```bash
-# Development servers
-pnpm dev              # Start Astro dev server (recommended for local development)
-pnpm dev:wrangler     # Build + Wrangler dev with D1/KV bindings
-
-# Building and previewing
-pnpm build            # Build for production
-pnpm preview          # Preview production build with Wrangler
-pnpm deploy           # Deploy to Cloudflare Workers
-
-# Code quality
-pnpm astro sync       # Regenerate TypeScript types
-pnpm typecheck        # TypeScript type checking
-pnpm lint             # ESLint checks
-pnpm format           # Format code with Prettier
-```
-
-### Database Commands
-=======
 <div align="center">
   
 **Building modern web applications with Astro, TypeScript, and Cloudflare**
->>>>>>> 0de2407f
 
 🚀 Always learning • 🔗 Creating useful tools • 🌟 Sharing knowledge
 
@@ -342,28 +96,6 @@
   
 **"Code is poetry written in logic"** ✨
 
-<<<<<<< HEAD
-### Public
+_Thanks for visiting my profile! Feel free to explore my repositories and don't hesitate to get in touch._
 
-- `GET /[slug]` - Redirect short URL or display category page
-- `GET /categories` - List all public categories
-- `GET /{category-name}` - View all links in a category (if category exists)
-
-### Admin (Protected)
-
-- `POST /api/admin/login` - Admin login
-- `POST /api/admin/logout` - Admin logout
-- `GET /api/admin/urls` - List all URLs
-- `POST /api/admin/urls` - Create URL
-- `GET /api/admin/urls/id?id=X` - Get URL by ID
-- `PUT /api/admin/urls/id?id=X` - Update URL
-- `DELETE /api/admin/urls/id?id=X` - Delete URL
-- `PATCH /api/admin/urls/id/toggle?id=X` - Toggle URL active status
-- `GET /api/admin/categories` - List categories
-- `POST /api/admin/categories` - Create category
-- `GET /api/admin/stats` - Dashboard statistics
-=======
-*Thanks for visiting my profile! Feel free to explore my repositories and don't hesitate to get in touch.*
-
-</div>
->>>>>>> 0de2407f
+</div>