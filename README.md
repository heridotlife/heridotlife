--- conflicted
+++ resolved
@@ -23,9 +23,6 @@
 
 ### 🔧 Tech Stack
 
-<<<<<<< HEAD
-**Frontend:**
-=======
 **Backend & Programming:**
 
 - 🐹 **Golang** - Primary backend development
@@ -48,29 +45,12 @@
 - 🔄 **GitLab CI/CD** - Continuous integration and deployment
 
 **Frontend & Web:**
->>>>>>> ed200234
 
 - ⚛️ React / Next.js
 - 🌟 Astro
 - � TypeScript
 - 🎨 Tailwind CSS
 
-<<<<<<< HEAD
-**Backend:**
-
-- 🟢 Node.js
-- 🐍 Python
-- 🦀 Rust
-- ☁️ Serverless (Cloudflare Workers)
-- 🗄️ Databases (PostgreSQL, SQLite, D1)
-
-**Cloud & DevOps:**
-
-- ☁️ Cloudflare
-- 🐳 Docker
-- 🔄 CI/CD (GitHub Actions)
-- 📊 Monitoring & Analytics
-=======
 **Databases & Storage:**
 
 - 🗄️ **Elasticsearch** - Search and analytics
@@ -116,7 +96,6 @@
 - Set up and managed Kubernetes clusters for dev/prod environments
 - Configured GitLab CI/CD pipelines improving delivery speed
 - Implemented cost-efficient cloud resource strategies
->>>>>>> ed200234
 
 ---
 
