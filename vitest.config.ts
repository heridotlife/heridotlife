import { defineWorkersConfig } from '@cloudflare/vitest-pool-workers/config';

export default defineWorkersConfig({
  test: {
    globals: true,
    environment: 'happy-dom',
    setupFiles: ['./tests/setup.ts'],
    reporters: ['default', 'junit'],
    // Security: Restrict API/UI server to localhost only to prevent CSRF attacks
<<<<<<< HEAD
    // Reference: https://github.com/vitest-dev/vitest/security/advisories
=======
    // https://github.com/vitest-dev/vitest/security/advisories (CSRF vulnerability)
>>>>>>> ddf685f4
    api: {
      host: '127.0.0.1', // Localhost only - prevents remote access
      strictPort: true, // Fail if port is already in use
    },
    outputFile: {
      junit: './coverage/junit.xml',
    },
    coverage: {
      provider: 'v8',
      reporter: ['text', 'json', 'html', 'lcov', 'text-summary'],
      // Only include files that have tests (exclude 0% coverage files)
      include: [
        'src/lib/auth.ts',
        'src/lib/rate-limiter.ts',
        'src/lib/validations.ts',
        'src/lib/d1.ts',
        'src/lib/security.ts',
        'src/lib/cache-security.ts',
        'src/lib/honeypot.ts',
        'src/lib/utils.ts',
        'src/lib/og-fetcher.ts',
        'src/lib/blog/validations.ts',
      ],
      exclude: [
        'node_modules/',
        'dist/',
        '.astro/',
        '.wrangler/',
        'tests/',
        '**/*.test.ts',
        '**/*.test.tsx',
        '**/*.spec.ts',
        '**/*.config.ts',
        '**/*.config.js',
        'scripts/',
        'src/types/**',
        'src/env.d.ts',
      ],
      thresholds: {
        // Global thresholds (aggregated across all files)
        lines: 85,
        functions: 85,
        branches: 80,
        statements: 85,
        // Disable per-file thresholds - use global only
        perFile: false,
      },
      // Output clean summaries in CI
      clean: true,
      cleanOnRerun: true,
      reportsDirectory: './coverage',
    },
    poolOptions: {
      workers: {
        wrangler: { configPath: './wrangler.toml' },
        miniflare: {
          bindings: {
            AUTH_SECRET: 'test-secret-key-at-least-32-characters-long-for-security',
            ADMIN_PASSWORD: 'test-admin-password',
            TRUSTED_HOSTS: 'localhost,127.0.0.1,*.test',
            CANONICAL_DOMAIN: 'localhost',
          },
        },
      },
    },
  },
  resolve: {
    alias: {
      '@': '/src',
    },
  },
});<|MERGE_RESOLUTION|>--- conflicted
+++ resolved
@@ -7,11 +7,7 @@
     setupFiles: ['./tests/setup.ts'],
     reporters: ['default', 'junit'],
     // Security: Restrict API/UI server to localhost only to prevent CSRF attacks
-<<<<<<< HEAD
-    // Reference: https://github.com/vitest-dev/vitest/security/advisories
-=======
     // https://github.com/vitest-dev/vitest/security/advisories (CSRF vulnerability)
->>>>>>> ddf685f4
     api: {
       host: '127.0.0.1', // Localhost only - prevents remote access
       strictPort: true, // Fail if port is already in use
