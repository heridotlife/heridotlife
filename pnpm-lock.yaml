--- conflicted
+++ resolved
@@ -16,11 +16,7 @@
         version: 12.6.10(@types/node@24.8.1)(astro@5.14.6(@types/node@24.8.1)(jiti@1.21.7)(rollup@4.52.5)(typescript@5.9.3)(yaml@2.8.1))(jiti@1.21.7)(yaml@2.8.1)
       '@astrojs/react':
         specifier: ^4.4.0
-<<<<<<< HEAD
-        version: 4.4.0(@types/node@24.7.2)(@types/react-dom@19.2.2(@types/react@19.2.2))(@types/react@19.2.2)(jiti@1.21.7)(react-dom@19.2.0(react@19.2.0))(react@19.2.0)(yaml@2.8.1)
-=======
-        version: 4.4.0(@types/node@24.8.1)(@types/react-dom@19.2.1(@types/react@19.2.2))(@types/react@19.2.2)(jiti@1.21.7)(react-dom@19.2.0(react@19.2.0))(react@19.2.0)(yaml@2.8.1)
->>>>>>> 37315377
+        version: 4.4.0(@types/node@24.8.1)(@types/react-dom@19.2.2(@types/react@19.2.2))(@types/react@19.2.2)(jiti@1.21.7)(react-dom@19.2.0(react@19.2.0))(react@19.2.0)(yaml@2.8.1)
       '@astrojs/tailwind':
         specifier: ^6.0.2
         version: 6.0.2(astro@5.14.6(@types/node@24.8.1)(jiti@1.21.7)(rollup@4.52.5)(typescript@5.9.3)(yaml@2.8.1))(tailwindcss@3.4.18(yaml@2.8.1))
@@ -3507,19 +3503,11 @@
     dependencies:
       prismjs: 1.30.0
 
-<<<<<<< HEAD
-  '@astrojs/react@4.4.0(@types/node@24.7.2)(@types/react-dom@19.2.2(@types/react@19.2.2))(@types/react@19.2.2)(jiti@1.21.7)(react-dom@19.2.0(react@19.2.0))(react@19.2.0)(yaml@2.8.1)':
+  '@astrojs/react@4.4.0(@types/node@24.8.1)(@types/react-dom@19.2.2(@types/react@19.2.2))(@types/react@19.2.2)(jiti@1.21.7)(react-dom@19.2.0(react@19.2.0))(react@19.2.0)(yaml@2.8.1)':
     dependencies:
       '@types/react': 19.2.2
       '@types/react-dom': 19.2.2(@types/react@19.2.2)
-      '@vitejs/plugin-react': 4.7.0(vite@6.3.6(@types/node@24.7.2)(jiti@1.21.7)(yaml@2.8.1))
-=======
-  '@astrojs/react@4.4.0(@types/node@24.8.1)(@types/react-dom@19.2.1(@types/react@19.2.2))(@types/react@19.2.2)(jiti@1.21.7)(react-dom@19.2.0(react@19.2.0))(react@19.2.0)(yaml@2.8.1)':
-    dependencies:
-      '@types/react': 19.2.2
-      '@types/react-dom': 19.2.1(@types/react@19.2.2)
       '@vitejs/plugin-react': 4.7.0(vite@6.3.6(@types/node@24.8.1)(jiti@1.21.7)(yaml@2.8.1))
->>>>>>> 37315377
       react: 19.2.0
       react-dom: 19.2.0(react@19.2.0)
       ultrahtml: 1.6.0
@@ -6699,7 +6687,7 @@
 
   vite@6.4.1(@types/node@24.8.1)(jiti@1.21.7)(yaml@2.8.1):
     dependencies:
-      esbuild: 0.25.10
+      esbuild: 0.25.11
       fdir: 6.5.0(picomatch@4.0.3)
       picomatch: 4.0.3
       postcss: 8.5.6
